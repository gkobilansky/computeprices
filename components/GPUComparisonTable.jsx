import { fetchGPUPrices } from '@/lib/utils/fetchGPUData';
import GPUComparisonTableClient from './GPUComparisonTableClient';

export default async function GPUComparisonTable() {
  // Fetch initial data on the server
  const { data: initialData } = await fetchGPUPrices({ selectedProvider: null, selectedGPU: null });

<<<<<<< HEAD
const HISTORY_LIMIT = 30;
const FILTER_LIMIT = 15;

export default function GPUComparisonTable() {
  const [showBestPriceOnly, setShowBestPriceOnly] = useState(false);
  const [isExpanded, setIsExpanded] = useState(false);
  const { selectedGPU, setSelectedGPU, selectedProvider, setSelectedProvider } = useFilter();
  const { gpuData, loading, error } = useGPUData();
  const { sortConfig, handleSort, getSortedData } = useTableSort('price_per_hour', 'asc');

  const handleRowClick = (row) => {
    setSelectedGPU({
      name: row.gpu_model_name,
      id: row.gpu_model_id
    });

    setSelectedProvider({
      name: row.provider_name,
      id: row.provider_id
    });
  };

  const SortIcon = ({ column }) => {
    const isActive = sortConfig.key === column;
    return (
      <span className={`ml-1 ${isActive ? 'text-primary' : 'text-base-content/60'}`}>
        {isActive ? (sortConfig.direction === 'asc' ? '↑' : '↓') : '↕'}
      </span>
    );
  };

  const sortedData = useMemo(() => {
    return getSortedData(gpuData);
  }, [gpuData, getSortedData]);

  const filteredData = useMemo(() => {
    let data = sortedData;    
    // First filter by selected GPU/provider
    data = data.filter(item => {
      if (selectedGPU && selectedProvider) {
        return item.gpu_model_id === selectedGPU.id && 
               item.provider_name === selectedProvider.name;
      }
      if (selectedGPU) {
        return item.gpu_model_id === selectedGPU.id;
      }
      if (selectedProvider) {
        return item.provider_name === selectedProvider.name;
      }
      return true;
    });

    // Then filter for best prices if enabled
    if (showBestPriceOnly) {
      const bestPrices = new Map();
      data.forEach(item => {
        const existing = bestPrices.get(item.gpu_model_id);
        if (!existing || item.price_per_hour < existing.price_per_hour) {
          bestPrices.set(item.gpu_model_id, item);
        }
      });
      data = Array.from(bestPrices.values());
    }

    // Limit the number of rows to HISTORY_LIMIT based on the created_at date less than 30 days ago
    data = data.filter(item => {
      const createdAt = new Date(item.created_at);
      const daysAgo = new Date();
      daysAgo.setDate(daysAgo.getDate() - HISTORY_LIMIT);
      return createdAt >= daysAgo;
    });

    return data;
  }, [sortedData, selectedGPU, selectedProvider, showBestPriceOnly]);

  const visibleData = useMemo(() => {
    return isExpanded ? filteredData : filteredData.slice(0, FILTER_LIMIT);
  }, [filteredData, isExpanded]);

  if (error) {
    return (
      <div className="text-center text-error">
        Error loading GPU data. Please try again later.
      </div>
    );
  }

  return (
    <div className="space-y-8">
     <label className="flex items-center gap-2 whitespace-nowrap">
        <span className="text-sm">Show Best Prices Only</span>
        <input
          type="checkbox"
          className="toggle toggle-primary"
          checked={showBestPriceOnly}
          onChange={(e) => setShowBestPriceOnly(e.target.checked)}
        />
      </label>
      <div className="overflow-hidden rounded-xl border bg-white shadow-sm">
        <table className="table comparison-table w-full md:table hidden">
          <thead>
            <tr className="bg-gray-50/50">
              <th key="provider-name" onClick={() => handleSort(gpuData, 'provider_name')} 
                  className="px-6 py-4 text-left cursor-pointer hover:bg-gray-50">
                Provider <SortIcon column="provider_name" />
              </th>
              <th key="gpu-model" onClick={() => handleSort(gpuData, 'gpu_model_name')} 
                  className="px-6 py-4 text-left cursor-pointer hover:bg-gray-50">
                GPU Model <SortIcon column="gpu_model_name" />
              </th>
              <th key="price-per-hour" onClick={() => handleSort(gpuData, 'price_per_hour')} 
                  className="px-6 py-4 w-30 text-left cursor-pointer hover:bg-gray-50">
                Price/Hour <SortIcon column="price_per_hour" />
              </th>
              <th className="px-6 py-4 w-24 text-right">
                Source
              </th>
            </tr>
          </thead>
          <tbody className="divide-y divide-gray-200">
            {loading ? (
              <tr key="loading">
                <td colSpan={5} className="px-6 py-8 text-center">
                  <div className="flex items-center justify-center space-x-2">
                    <div className="animate-spin rounded-full h-5 w-5 border-b-2 border-primary"></div>
                    <span>Loading...</span>
                  </div>
                </td>
              </tr>
            ) : (
              <>
                {visibleData.map((item) => {
                  console.log(item);
                  return (
                  <tr key={item.id} 
                      onClick={() => handleRowClick(item)}
                      className="hover-card-shadow cursor-pointer border-t">
                    <td className="px-6 py-4">
                      <Image src={`/logos/${item.provider_slug}.png`} alt={item.provider_name} width={20} height={20} className='inline-block' /> {item.provider_name}
                    </td>
                    <td className="px-6 py-4">{item.gpu_model_name}</td>
                    <td className="px-6 py-4">
                      <div className="tooltip" data-tip={`Last updated: ${new Date(item.created_at).toLocaleDateString()}`}>
                        <span className="font-medium">
                          ${item.price_per_hour?.toFixed(2)}
                        </span>
                        <span className="text-gray-500 text-sm">/hour</span>
                      </div>
                    </td>
                    <td className="px-6 py-4 flex justify-end">
                      {item.source_url && (
                        <div className="tooltip tooltip-bottom z-50" data-tip={item.source_name === 'Shadeform' ? 'Launch on Shadeform' : item.source_name}>
                          {item.source_name === 'Shadeform' ? (
                            <a href={item.source_url} target="_blank" rel="noopener noreferrer" 
                               onClick={(e) => e.stopPropagation()} 
                               className="btn btn-xs h-8 px-2 btn-success text-white flex flex-nowrap items-center gap-1 text-sm min-w-10">
                              <span className="text-base">•</span>Launch
                            </a>
                          ) : (
                            <a href={item.source_url} target="_blank" rel="noopener noreferrer" 
                               onClick={(e) => e.stopPropagation()} 
                               className="btn btn-xs h-8 px-2 btn-outline flex items-center gap-1 text-sm">Source
                            </a>
                          )}
                        </div>
                      )}
                    </td>
                  </tr>
                );
                })}
                {filteredData.length > FILTER_LIMIT && (
                  <tr>
                    <td colSpan={4} className="text-center p-4">
                      <button
                        onClick={(e) => {
                          e.stopPropagation();
                          setIsExpanded(!isExpanded);
                        }}
                        className="btn btn-primary btn-sm relative z-[2]"
                      >
                        {isExpanded ? 'Show Less' : `Show All ${filteredData.length}`}
                      </button>
                    </td>
                  </tr>
                )}
              </>
            )}
          </tbody>
        </table>
        <div className="block md:hidden">
          {loading ? (
            <div className="px-6 py-8 text-center">
              <div className="flex items-center justify-center space-x-2">
                <div className="animate-spin rounded-full h-5 w-5 border-b-2 border-primary"></div>
                <span>Loading...</span>
              </div>
            </div>
          ) : (
            <>
              {visibleData.map((item) => (
                <div key={item.id} 
                     onClick={() => handleRowClick(item)}
                     className="hover-card-shadow cursor-pointer border-t p-4 mb-4 rounded-lg shadow-md">
                  <div className="mb-2">
                    <strong>Provider:</strong> <Image src={`/logos/${item.provider_slug}.png`} alt={item.provider_name} width={20} height={20} className='inline-block' /> {item.provider_name}
                  </div>
                  <div className="mb-2">
                    <strong>GPU Model:</strong> {item.gpu_model_name}
                  </div>
                  <div className="mb-2">
                    <strong>VRAM:</strong> {item.gpu_model_vram}GB
                  </div>
                  <div>
                    <strong>Price/Hour:</strong> 
                    <div className="tooltip" data-tip={`Last updated: ${new Date(item.created_at).toLocaleDateString()}`}>
                      <span className="font-medium">
                        ${item.gpu_count ? (item.price_per_hour / item.gpu_count).toFixed(2) : item.price_per_hour?.toFixed(2)}
                      </span>
                      <span className="text-gray-500 text-sm">/hour</span>
                    </div>
                  </div>
                  {item.source_url && (
                    <div className="mt-2">
                      <strong>Source:</strong>
                      {item.source_name === 'Shadeform' ? (
                        <a href={item.source_url} 
                           target="_blank" 
                           rel="noopener noreferrer" 
                           onClick={(e) => e.stopPropagation()}
                           className="ml-2 btn btn-xs h-8 px-3 btn-success text-white w-[150px] flex items-center gap-1 text-sm">
                          <span className="text-base">•</span>Launch with Shadeform
                        </a>
                      ) : (
                        <a href={item.source_url} 
                           target="_blank" 
                           rel="noopener noreferrer" 
                           onClick={(e) => e.stopPropagation()}
                           className="ml-2 btn btn-xs h-8 px-3 btn-outline text-white w-[150px] flex items-center gap-1 text-sm">
                          {item.source_name}
                        </a>
                      )}
                    </div>
                  )}
                </div>
              ))}
              {filteredData.length > FILTER_LIMIT && (
                <div className="text-center p-4">
                  <button
                    onClick={() => setIsExpanded(!isExpanded)}
                    className="btn btn-primary btn-sm"
                  >
                    {isExpanded ? 'Show Less' : `Show All ${filteredData.length}`}
                  </button>
                </div>
              )}
            </>
          )}
        </div>
      </div>
    </div>
  );
=======
  return <GPUComparisonTableClient initialData={initialData} />;
>>>>>>> b35e8ce0
}<|MERGE_RESOLUTION|>--- conflicted
+++ resolved
@@ -5,269 +5,5 @@
   // Fetch initial data on the server
   const { data: initialData } = await fetchGPUPrices({ selectedProvider: null, selectedGPU: null });
 
-<<<<<<< HEAD
-const HISTORY_LIMIT = 30;
-const FILTER_LIMIT = 15;
-
-export default function GPUComparisonTable() {
-  const [showBestPriceOnly, setShowBestPriceOnly] = useState(false);
-  const [isExpanded, setIsExpanded] = useState(false);
-  const { selectedGPU, setSelectedGPU, selectedProvider, setSelectedProvider } = useFilter();
-  const { gpuData, loading, error } = useGPUData();
-  const { sortConfig, handleSort, getSortedData } = useTableSort('price_per_hour', 'asc');
-
-  const handleRowClick = (row) => {
-    setSelectedGPU({
-      name: row.gpu_model_name,
-      id: row.gpu_model_id
-    });
-
-    setSelectedProvider({
-      name: row.provider_name,
-      id: row.provider_id
-    });
-  };
-
-  const SortIcon = ({ column }) => {
-    const isActive = sortConfig.key === column;
-    return (
-      <span className={`ml-1 ${isActive ? 'text-primary' : 'text-base-content/60'}`}>
-        {isActive ? (sortConfig.direction === 'asc' ? '↑' : '↓') : '↕'}
-      </span>
-    );
-  };
-
-  const sortedData = useMemo(() => {
-    return getSortedData(gpuData);
-  }, [gpuData, getSortedData]);
-
-  const filteredData = useMemo(() => {
-    let data = sortedData;    
-    // First filter by selected GPU/provider
-    data = data.filter(item => {
-      if (selectedGPU && selectedProvider) {
-        return item.gpu_model_id === selectedGPU.id && 
-               item.provider_name === selectedProvider.name;
-      }
-      if (selectedGPU) {
-        return item.gpu_model_id === selectedGPU.id;
-      }
-      if (selectedProvider) {
-        return item.provider_name === selectedProvider.name;
-      }
-      return true;
-    });
-
-    // Then filter for best prices if enabled
-    if (showBestPriceOnly) {
-      const bestPrices = new Map();
-      data.forEach(item => {
-        const existing = bestPrices.get(item.gpu_model_id);
-        if (!existing || item.price_per_hour < existing.price_per_hour) {
-          bestPrices.set(item.gpu_model_id, item);
-        }
-      });
-      data = Array.from(bestPrices.values());
-    }
-
-    // Limit the number of rows to HISTORY_LIMIT based on the created_at date less than 30 days ago
-    data = data.filter(item => {
-      const createdAt = new Date(item.created_at);
-      const daysAgo = new Date();
-      daysAgo.setDate(daysAgo.getDate() - HISTORY_LIMIT);
-      return createdAt >= daysAgo;
-    });
-
-    return data;
-  }, [sortedData, selectedGPU, selectedProvider, showBestPriceOnly]);
-
-  const visibleData = useMemo(() => {
-    return isExpanded ? filteredData : filteredData.slice(0, FILTER_LIMIT);
-  }, [filteredData, isExpanded]);
-
-  if (error) {
-    return (
-      <div className="text-center text-error">
-        Error loading GPU data. Please try again later.
-      </div>
-    );
-  }
-
-  return (
-    <div className="space-y-8">
-     <label className="flex items-center gap-2 whitespace-nowrap">
-        <span className="text-sm">Show Best Prices Only</span>
-        <input
-          type="checkbox"
-          className="toggle toggle-primary"
-          checked={showBestPriceOnly}
-          onChange={(e) => setShowBestPriceOnly(e.target.checked)}
-        />
-      </label>
-      <div className="overflow-hidden rounded-xl border bg-white shadow-sm">
-        <table className="table comparison-table w-full md:table hidden">
-          <thead>
-            <tr className="bg-gray-50/50">
-              <th key="provider-name" onClick={() => handleSort(gpuData, 'provider_name')} 
-                  className="px-6 py-4 text-left cursor-pointer hover:bg-gray-50">
-                Provider <SortIcon column="provider_name" />
-              </th>
-              <th key="gpu-model" onClick={() => handleSort(gpuData, 'gpu_model_name')} 
-                  className="px-6 py-4 text-left cursor-pointer hover:bg-gray-50">
-                GPU Model <SortIcon column="gpu_model_name" />
-              </th>
-              <th key="price-per-hour" onClick={() => handleSort(gpuData, 'price_per_hour')} 
-                  className="px-6 py-4 w-30 text-left cursor-pointer hover:bg-gray-50">
-                Price/Hour <SortIcon column="price_per_hour" />
-              </th>
-              <th className="px-6 py-4 w-24 text-right">
-                Source
-              </th>
-            </tr>
-          </thead>
-          <tbody className="divide-y divide-gray-200">
-            {loading ? (
-              <tr key="loading">
-                <td colSpan={5} className="px-6 py-8 text-center">
-                  <div className="flex items-center justify-center space-x-2">
-                    <div className="animate-spin rounded-full h-5 w-5 border-b-2 border-primary"></div>
-                    <span>Loading...</span>
-                  </div>
-                </td>
-              </tr>
-            ) : (
-              <>
-                {visibleData.map((item) => {
-                  console.log(item);
-                  return (
-                  <tr key={item.id} 
-                      onClick={() => handleRowClick(item)}
-                      className="hover-card-shadow cursor-pointer border-t">
-                    <td className="px-6 py-4">
-                      <Image src={`/logos/${item.provider_slug}.png`} alt={item.provider_name} width={20} height={20} className='inline-block' /> {item.provider_name}
-                    </td>
-                    <td className="px-6 py-4">{item.gpu_model_name}</td>
-                    <td className="px-6 py-4">
-                      <div className="tooltip" data-tip={`Last updated: ${new Date(item.created_at).toLocaleDateString()}`}>
-                        <span className="font-medium">
-                          ${item.price_per_hour?.toFixed(2)}
-                        </span>
-                        <span className="text-gray-500 text-sm">/hour</span>
-                      </div>
-                    </td>
-                    <td className="px-6 py-4 flex justify-end">
-                      {item.source_url && (
-                        <div className="tooltip tooltip-bottom z-50" data-tip={item.source_name === 'Shadeform' ? 'Launch on Shadeform' : item.source_name}>
-                          {item.source_name === 'Shadeform' ? (
-                            <a href={item.source_url} target="_blank" rel="noopener noreferrer" 
-                               onClick={(e) => e.stopPropagation()} 
-                               className="btn btn-xs h-8 px-2 btn-success text-white flex flex-nowrap items-center gap-1 text-sm min-w-10">
-                              <span className="text-base">•</span>Launch
-                            </a>
-                          ) : (
-                            <a href={item.source_url} target="_blank" rel="noopener noreferrer" 
-                               onClick={(e) => e.stopPropagation()} 
-                               className="btn btn-xs h-8 px-2 btn-outline flex items-center gap-1 text-sm">Source
-                            </a>
-                          )}
-                        </div>
-                      )}
-                    </td>
-                  </tr>
-                );
-                })}
-                {filteredData.length > FILTER_LIMIT && (
-                  <tr>
-                    <td colSpan={4} className="text-center p-4">
-                      <button
-                        onClick={(e) => {
-                          e.stopPropagation();
-                          setIsExpanded(!isExpanded);
-                        }}
-                        className="btn btn-primary btn-sm relative z-[2]"
-                      >
-                        {isExpanded ? 'Show Less' : `Show All ${filteredData.length}`}
-                      </button>
-                    </td>
-                  </tr>
-                )}
-              </>
-            )}
-          </tbody>
-        </table>
-        <div className="block md:hidden">
-          {loading ? (
-            <div className="px-6 py-8 text-center">
-              <div className="flex items-center justify-center space-x-2">
-                <div className="animate-spin rounded-full h-5 w-5 border-b-2 border-primary"></div>
-                <span>Loading...</span>
-              </div>
-            </div>
-          ) : (
-            <>
-              {visibleData.map((item) => (
-                <div key={item.id} 
-                     onClick={() => handleRowClick(item)}
-                     className="hover-card-shadow cursor-pointer border-t p-4 mb-4 rounded-lg shadow-md">
-                  <div className="mb-2">
-                    <strong>Provider:</strong> <Image src={`/logos/${item.provider_slug}.png`} alt={item.provider_name} width={20} height={20} className='inline-block' /> {item.provider_name}
-                  </div>
-                  <div className="mb-2">
-                    <strong>GPU Model:</strong> {item.gpu_model_name}
-                  </div>
-                  <div className="mb-2">
-                    <strong>VRAM:</strong> {item.gpu_model_vram}GB
-                  </div>
-                  <div>
-                    <strong>Price/Hour:</strong> 
-                    <div className="tooltip" data-tip={`Last updated: ${new Date(item.created_at).toLocaleDateString()}`}>
-                      <span className="font-medium">
-                        ${item.gpu_count ? (item.price_per_hour / item.gpu_count).toFixed(2) : item.price_per_hour?.toFixed(2)}
-                      </span>
-                      <span className="text-gray-500 text-sm">/hour</span>
-                    </div>
-                  </div>
-                  {item.source_url && (
-                    <div className="mt-2">
-                      <strong>Source:</strong>
-                      {item.source_name === 'Shadeform' ? (
-                        <a href={item.source_url} 
-                           target="_blank" 
-                           rel="noopener noreferrer" 
-                           onClick={(e) => e.stopPropagation()}
-                           className="ml-2 btn btn-xs h-8 px-3 btn-success text-white w-[150px] flex items-center gap-1 text-sm">
-                          <span className="text-base">•</span>Launch with Shadeform
-                        </a>
-                      ) : (
-                        <a href={item.source_url} 
-                           target="_blank" 
-                           rel="noopener noreferrer" 
-                           onClick={(e) => e.stopPropagation()}
-                           className="ml-2 btn btn-xs h-8 px-3 btn-outline text-white w-[150px] flex items-center gap-1 text-sm">
-                          {item.source_name}
-                        </a>
-                      )}
-                    </div>
-                  )}
-                </div>
-              ))}
-              {filteredData.length > FILTER_LIMIT && (
-                <div className="text-center p-4">
-                  <button
-                    onClick={() => setIsExpanded(!isExpanded)}
-                    className="btn btn-primary btn-sm"
-                  >
-                    {isExpanded ? 'Show Less' : `Show All ${filteredData.length}`}
-                  </button>
-                </div>
-              )}
-            </>
-          )}
-        </div>
-      </div>
-    </div>
-  );
-=======
   return <GPUComparisonTableClient initialData={initialData} />;
->>>>>>> b35e8ce0
 }