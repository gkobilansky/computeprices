{
  "name": "computeprices",
  "version": "0.1.0",
  "private": true,
  "type": "module",
  "scripts": {
    "dev": "next dev --turbopack",
    "build": "next build",
    "start": "next start",
    "lint": "next lint",
    "seed": "node -r dotenv/config scripts/seed-data.js dotenv_config_path=.env.local",
    "scrape:lambda": "node -r dotenv/config scripts/scrape-lambda.js dotenv_config_path=.env.local",
    "scrape:lambda:dry": "node -r dotenv/config scripts/scrape-lambda.js --dry-run dotenv_config_path=.env.local",
    "scrape:vast": "node -r dotenv/config scripts/scrape-vast.js dotenv_config_path=.env.local",
    "scrape:vast:dry": "node -r dotenv/config scripts/scrape-vast.js --dry-run dotenv_config_path=.env.local",
    "scrape:coreweave": "node -r dotenv/config scripts/scrape-coreweave.js dotenv_config_path=.env.local",
    "scrape:coreweave:dry": "node -r dotenv/config scripts/scrape-coreweave.js --dry-run dotenv_config_path=.env.local",
    "scrape:fluidstack": "node -r dotenv/config scripts/scrape-fluidstack.js dotenv_config_path=.env.local",
    "scrape:fluidstack:dry": "node -r dotenv/config scripts/scrape-fluidstack.js --dry-run dotenv_config_path=.env.local",
    "scrape:aws": "node -r dotenv/config scripts/scrape-aws.js dotenv_config_path=.env.local",
    "scrape:aws:dry": "node -r dotenv/config scripts/scrape-aws.js --dry-run dotenv_config_path=.env.local",
    "scrape:runpod": "node -r dotenv/config scripts/scrape-runpod.js dotenv_config_path=.env.local",
    "scrape:runpod:dry": "node -r dotenv/config scripts/scrape-runpod.js --dry-run dotenv_config_path=.env.local"
  },
  "dependencies": {
<<<<<<< HEAD
    "@supabase/supabase-js": "^2.47.6",
    "daisyui": "^4.12.22",
    "next": "15.1.0",
    "puppeteer": "^23.10.4",
=======
    "@vercel/analytics": "^1.4.1",
    "next": "15.1.0",
>>>>>>> 34e924d9
    "react": "^19.0.0",
    "react-dom": "^19.0.0"
  },
  "devDependencies": {
    "@eslint/eslintrc": "^3",
<<<<<<< HEAD
    "@types/react": "19.0.1",
    "dotenv": "^16.4.7",
    "eslint": "^9",
    "eslint-config-next": "15.1.0",
    "postcss": "^8",
    "tailwindcss": "^3.4.1",
    "ts-node": "^10.9.2",
    "tsconfig-paths": "^4.2.0"
=======
    "eslint": "^9",
    "eslint-config-next": "15.1.0",
    "postcss": "^8",
    "tailwindcss": "^3.4.1"
>>>>>>> 34e924d9
  }
}<|MERGE_RESOLUTION|>--- conflicted
+++ resolved
@@ -23,34 +23,19 @@
     "scrape:runpod:dry": "node -r dotenv/config scripts/scrape-runpod.js --dry-run dotenv_config_path=.env.local"
   },
   "dependencies": {
-<<<<<<< HEAD
     "@supabase/supabase-js": "^2.47.6",
     "daisyui": "^4.12.22",
     "next": "15.1.0",
     "puppeteer": "^23.10.4",
-=======
     "@vercel/analytics": "^1.4.1",
-    "next": "15.1.0",
->>>>>>> 34e924d9
     "react": "^19.0.0",
     "react-dom": "^19.0.0"
   },
   "devDependencies": {
     "@eslint/eslintrc": "^3",
-<<<<<<< HEAD
-    "@types/react": "19.0.1",
-    "dotenv": "^16.4.7",
-    "eslint": "^9",
-    "eslint-config-next": "15.1.0",
-    "postcss": "^8",
-    "tailwindcss": "^3.4.1",
-    "ts-node": "^10.9.2",
-    "tsconfig-paths": "^4.2.0"
-=======
     "eslint": "^9",
     "eslint-config-next": "15.1.0",
     "postcss": "^8",
     "tailwindcss": "^3.4.1"
->>>>>>> 34e924d9
   }
 }